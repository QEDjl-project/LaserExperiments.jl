name = "LaserExperiments"
uuid = "eb1875a3-6e0d-577e-a250-3e610cb08925"
authors = ["Uwe Hernandez Acosta <u.hernandez@hzdr.de>"]
version = "0.1.0"

[deps]
LinearAlgebra = "37e2e46d-f89d-539d-b4ee-838fcccc9c8e"
QEDbase = "10e22c08-3ccb-4172-bfcf-7d7aa3d04d93"
QEDcore = "35dc0263-cb5f-4c33-a114-1d7f54ab753e"
StaticArrays = "90137ffa-7385-5640-81b9-e52037218182"
Unitful = "1986cc42-f94f-5a68-af5c-568840ba703d"

[compat]
LinearAlgebra = "1.10"
<<<<<<< HEAD
QEDbase = "0.4.0"
QEDcore = "0.3.0, 0.4"
=======
QEDbase = "0.4.0,0.5"
QEDcore = "0.3.0,0.4"
>>>>>>> d510acba
StaticArrays = "1.9.15"
Unitful = "1.25.0"
julia = "1.10"

[extras]
Random = "9a3f8284-a2c9-5f02-9a11-845980a1fd5c"
Test = "8dfed614-e22c-5e08-85e1-65c5234f0b40"

[targets]
test = ["Random", "Test"]<|MERGE_RESOLUTION|>--- conflicted
+++ resolved
@@ -12,13 +12,8 @@
 
 [compat]
 LinearAlgebra = "1.10"
-<<<<<<< HEAD
-QEDbase = "0.4.0"
-QEDcore = "0.3.0, 0.4"
-=======
 QEDbase = "0.4.0,0.5"
 QEDcore = "0.3.0,0.4"
->>>>>>> d510acba
 StaticArrays = "1.9.15"
 Unitful = "1.25.0"
 julia = "1.10"
